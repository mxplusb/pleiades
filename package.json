--- conflicted
+++ resolved
@@ -1,10 +1,6 @@
 {
   "name": "@anthropos-labs/api",
-<<<<<<< HEAD
-  "version": "22.9.14",
-=======
   "version": "22.9.15",
->>>>>>> 0ebf62ed
   "description": "API interfaces for Pleiades",
   "scripts": {
     "test": "echo \"Error: no test specified\" && exit 1",
